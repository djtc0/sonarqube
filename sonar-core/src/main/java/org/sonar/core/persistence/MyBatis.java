--- conflicted
+++ resolved
@@ -177,14 +177,10 @@
       org.sonar.api.database.model.MeasureMapper.class, SnapshotDataMapper.class, SnapshotSourceMapper.class, ActionPlanMapper.class, ActionPlanStatsMapper.class,
       NotificationQueueMapper.class, CharacteristicMapper.class,
       GroupMembershipMapper.class, QualityProfileMapper.class, ActiveRuleMapper.class,
-<<<<<<< HEAD
       MeasureMapper.class, MetricMapper.class, QualityGateMapper.class, QualityGateConditionMapper.class, ComponentMapper.class, SnapshotMapper.class,
       ProjectQgateAssociationMapper.class,
-      AnalysisReportMapper.class
-=======
-      MeasureMapper.class, MetricMapper.class, QualityGateMapper.class, QualityGateConditionMapper.class, ComponentMapper.class, ProjectQgateAssociationMapper.class,
+      AnalysisReportMapper.class,
       Migration45Mapper.class
->>>>>>> b0903c37
     };
     loadMappers(conf, mappers);
     configureLogback(mappers);
